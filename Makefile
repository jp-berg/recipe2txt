VENV = .venv
ACTIVATE = . $(VENV)/bin/activate
# delete this file to reinstall the requirements to the venv:
REQ = .req


SRC_DIR = recipe2txt
UTILS_DIR = $(SRC_DIR)/utils

SRC = $(wildcard $(SRC_DIR)/*.py)
UTILS = $(wildcard $(UTILS_DIR)/*.py)
ALL_PY = $(SRC) $(UTILS) re2txt.py

DEBUG_OUT = tests/testfiles/recipe_test.txt tests/testfiles/recipe_test.md
JUNK = $(DEBUG_OUT)


testrun: clean testrun1 testrun2 testrun3

<<<<<<< HEAD
test1: $(REQ)
	$(ACTIVATE); python3 re2txt.py -v info -d -md -f ./test/testfiles/urls.txt -o ./test/testfiles/recipe_test.md -con 10 -t 20

test2: $(REQ)
	$(ACTIVATE); python3 re2txt.py -v info -d -f ./test/testfiles/urls2.txt -o ./test/testfiles/recipe_test2.txt -con 10 -t 20

test3: $(REQ)
	$(ACTIVATE); python3 re2txt.py -v info -d -md -f ./test/testfiles/urls3.txt ./test/testfiles/urls4.txt ./test/testfiles/urls5.txt -o ./test/testfiles/recipe_test3.md -con 10 -t 20
=======
	$(ACTIVATE); python3 re2txt.py -v4 -d -md -f ./test/testfiles/urls.txt -o ./test/testfiles/recipe_test.md -con 10 -t 20
testrun1: $(REQ)

testrun2: $(REQ)
	$(ACTIVATE); python3 re2txt.py -v4 -d -f ./test/testfiles/urls2.txt -o ./test/testfiles/recipe_test2.txt -con 1 -t 20

	$(ACTIVATE); python3 re2txt.py -v4 -d -md -f ./test/testfiles/urls3.txt ./test/testfiles/urls4.txt ./test/testfiles/urls5.txt -o ./test/testfiles/recipe_test3.md -con 10 -t 20
testrun3: $(REQ)
>>>>>>> 48d837e5
	 
$(REQ): $(VENV)
	$(ACTIVATE); pip install -r requirements.txt && touch $@

$(VENV):
	python3 -m venv $@

mypy: $(REQ)
	mypy -m re2txt --python-executable .venv/bin/python3 --strict

test: $(REQ)
	$(ACTIVATE); python3 -m unittest

testfiles: $(REQ)
	$(ACTIVATE); python3 -m test.testfiles.html2recipe.testfile_generator;

clean:
		rm  $(JUNK) || true

.PHONY: test testfiles test1 test2 test3<|MERGE_RESOLUTION|>--- conflicted
+++ resolved
@@ -17,26 +17,15 @@
 
 testrun: clean testrun1 testrun2 testrun3
 
-<<<<<<< HEAD
-test1: $(REQ)
+testrun1: $(REQ)
 	$(ACTIVATE); python3 re2txt.py -v info -d -md -f ./test/testfiles/urls.txt -o ./test/testfiles/recipe_test.md -con 10 -t 20
 
-test2: $(REQ)
-	$(ACTIVATE); python3 re2txt.py -v info -d -f ./test/testfiles/urls2.txt -o ./test/testfiles/recipe_test2.txt -con 10 -t 20
+testrun2: $(REQ)
+	$(ACTIVATE); python3 re2txt.py -v info -d -f ./test/testfiles/urls2.txt -o ./test/testfiles/recipe_test2.txt -con 1 -t 20
 
-test3: $(REQ)
+testrun3: $(REQ)
 	$(ACTIVATE); python3 re2txt.py -v info -d -md -f ./test/testfiles/urls3.txt ./test/testfiles/urls4.txt ./test/testfiles/urls5.txt -o ./test/testfiles/recipe_test3.md -con 10 -t 20
-=======
-	$(ACTIVATE); python3 re2txt.py -v4 -d -md -f ./test/testfiles/urls.txt -o ./test/testfiles/recipe_test.md -con 10 -t 20
-testrun1: $(REQ)
 
-testrun2: $(REQ)
-	$(ACTIVATE); python3 re2txt.py -v4 -d -f ./test/testfiles/urls2.txt -o ./test/testfiles/recipe_test2.txt -con 1 -t 20
-
-	$(ACTIVATE); python3 re2txt.py -v4 -d -md -f ./test/testfiles/urls3.txt ./test/testfiles/urls4.txt ./test/testfiles/urls5.txt -o ./test/testfiles/recipe_test3.md -con 10 -t 20
-testrun3: $(REQ)
->>>>>>> 48d837e5
-	 
 $(REQ): $(VENV)
 	$(ACTIVATE); pip install -r requirements.txt && touch $@
 
@@ -53,6 +42,6 @@
 	$(ACTIVATE); python3 -m test.testfiles.html2recipe.testfile_generator;
 
 clean:
-		rm  $(JUNK) || true
+	rm  $(JUNK) || true
 
 .PHONY: test testfiles test1 test2 test3