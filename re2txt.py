--- conflicted
+++ resolved
@@ -1,4 +1,3 @@
-import asyncio
 import logging
 import os.path
 import argparse
@@ -7,10 +6,9 @@
 from typing import Final, Tuple
 from xdg_base_dirs import xdg_data_home
 from shutil import rmtree
-<<<<<<< HEAD
 from recipe2txt.utils.ContextLogger import get_logger, QueueContextManager as QCM, root_log_setup, string2level
-from recipe2txt.fetcher import Fetcher, Cache
-=======
+from recipe2txt.utils.misc import *
+from recipe2txt.sql import is_accessible_db, AccessibleDatabase
 from recipe2txt.fetcher_abstract import Cache
 
 _is_async:bool
@@ -20,9 +18,6 @@
 except ImportError:
     from recipe2txt.fetcher_serial import SerialFetcher as Fetcher # type: ignore
     _is_async = False
->>>>>>> 48d837e5
-from recipe2txt.utils.misc import *
-from recipe2txt.sql import is_accessible_db, AccessibleDatabase
 
 logger = get_logger(__name__)
 
@@ -31,9 +26,7 @@
     processed: set[URL] = set()
     for string in strings:
         string = string.replace(linesep, '')
-<<<<<<< HEAD
-        string.strip()
-        if not string: continue
+        if not string.strip(): continue
         with QCM(logger, logger.info, f"Processing {string}"):
             if not string.startswith("http"):
                 string = "http://" + string
@@ -44,18 +37,6 @@
                     logger.warning("Already queued")
                 else:
                     processed.add(url)
-=======
-        if not string.strip(): continue
-        c = dprint(4, "Processing", string)
-        c = while_context(c)
-        if not string.startswith("http"):
-            string = "http://" + string
-        if is_url(string):
-            url = string
-            url = cutoff(url, "/ref=", "?")
-            if url in processed:
-                dprint(2, "\t", "Already queued", context=c)
->>>>>>> 48d837e5
             else:
                 logger.error("Not an URL")
     return processed
@@ -133,26 +114,19 @@
 _parser.add_argument("-o", "--output", default="",
                      help="Specifies an output file. If empty or not specified recipes will either be written into"
                           "the current working directory or into the default output file (if set).")
-<<<<<<< HEAD
 _parser.add_argument("-v", "--verbosity", default="critical", choices=["debug", "info", "warning", "error", "critical"],
                      help="Sets the 'chattiness' of the program (default 'critical'")
-_parser.add_argument("-con", "--connections", type=int, default=4,
-                     help="Sets the number of simultaneous connections")
-=======
-_parser.add_argument("-v", "--verbosity", type=int, default=2, choices=range(0, 5),
-                     help="Sets the 'chattiness' of the program (low = 1, high = 4, quiet = 0)")
 _parser.add_argument("-con", "--connections", type=int, default=4 if _is_async else 1,
                      help="Sets the number of simultaneous connections (default 4). If package 'aiohttp' is not "
                           "installed the number of simultaneous connections will always be 1.")
->>>>>>> 48d837e5
 _parser.add_argument("-ia", "--ignore-added", action="store_true",
                      help="[NI]Writes recipe to file regardless if it has already been added")
 _parser.add_argument("-c", "--cache", choices=["only", "new", "default"], default="default",
                      help="Controls how the program should handle its cache: With 'only' no new data will be downloaded"
-                          ", the recipes will be generated from data that has been downloaded previously. If a recipe is not"
-                          " in the cache, it will not be written into the final output. 'new' will make the program"
-                          " ignore any saved data and download the requested recipes even if they have already been"
-                          " downloaded. Old data will be replaced by the new version, if it is available."
+                          ", the recipes will be generated from data that has been downloaded previously. If a recipe"
+                          " is not in the cache, it will not be written into the final output. 'new' will make the"
+                          " program ignore any saved data and download the requested recipes even if they have already"
+                          " been downloaded. Old data will be replaced by the new version, if it is available."
                           " The 'default' will fetch and merge missing data with the data already saved, only inserting"
                           " new data into the cache where there was none previously.")
 _parser.add_argument("-d", "--debug", action="store_true",
@@ -311,7 +285,7 @@
         logger.warning("Number of connections smaller than 1, setting to 1 ")
         a.connections = 1
     elif a.connections > 1 and not _is_async:
-        dprint(3, "Number of connections greater than 1, but package aiohttp not installed.")
+        logger.warning("Number of connections greater than 1, but package aiohttp not installed.")
     if a.timeout <= 0.0:
         logger.warning("Network timeout equal to or smaller than 0, setting to 0.1")
         a.timeout = 0.1
@@ -345,13 +319,7 @@
     a = _parser.parse_args()
     mutex_args(a)
     urls, fetcher = process_params(a)
-<<<<<<< HEAD
-    asyncio.run(fetcher.fetch(urls))
+    fetcher.fetch(urls)
     logger.info("--- Summary ---")
     logger.info(str(fetcher.get_counts()))
-=======
-    fetcher.fetch(urls)
-    mark_stage("Summary")
-    dprint(3, str(fetcher.get_counts()))
->>>>>>> 48d837e5
     exit(os.EX_OK)