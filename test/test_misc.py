import unittest
import recipe2txt.utils.misc as misc
import os
<<<<<<< HEAD

from .test_helpers import *
=======
from test.test_helpers import *
from test.testfiles.permanent.gen_stack import GenTraces
>>>>>>> c979d65d

testdirs = ["TESTFOLDER1", "TESTFOLDER2"]
testfile = "TESTFILE.txt"
none_dirs = [["/dev", "null"] + testdirs,
             ["/root"] + testdirs]
normal_dirs = [[folder] + testdirs for folder in tmpdirs]


class FileTests(unittest.TestCase):

    def setUp(self) -> None:
        if not create_tmpdirs():
            self.fail()

    def tearDown(self) -> None:
        if not delete_tmpdirs():
            self.fail()

    def test_extract_urls(self):
        obscured_urls = test_filedir / "permanent" / "obscured_urls.txt"
        unobscured_urls = obscured_urls.with_name("unobscured_urls.txt")
        if not obscured_urls.is_file():
            self.fail(f"{obscured_urls} does not exist.")
        if not unobscured_urls.is_file():
            self.fail(f"{unobscured_urls} does not exist.")

        validation = set()
        for url in misc.read_files(unobscured_urls):
            if url := url.strip():
                validation.add(url)

        lines = misc.read_files(obscured_urls)
        urls = misc.extract_urls(lines)
        if diff := validation-urls:
            self.fail(f"Validation contains URLs that were not extracted:{diff}")
        if diff := urls-validation:
            self.fail(f"Validation does not contain URLs that were extracted:{diff}")

    def test_full_path(self):
        params = [
            (["~", "Documents", "File1"], os.path.expanduser(os.path.join("~", "Documents", "File1"))),
            (["  /tmp", "dir1", "file2.txt  "], os.path.join("/tmp", "dir1", "file2.txt")),
            ([".", "file"], os.path.join(os.getcwd(), "file")),
            (["$HOME", "Documents", "File1"], os.path.expandvars(os.path.join("$HOME", "Documents", "File1")))
        ]

        for test, validation in params:
            with self.subTest(i=test):
                self.assertEqual(str(misc.full_path(*test)), validation)

    def test_ensure_existence_dir(self):
        params_path = [(test, os.path.join(*test)) for test in normal_dirs]

        for test, validation in params_path:
            with self.subTest(i=test):
                self.assertTrue(os.path.samefile(misc.ensure_existence_dir(*test), validation))
                os.removedirs(validation)

        for test in none_dirs:
            with self.subTest(i=test):
                self.assertIsNone(misc.ensure_existence_dir(*test))

    def test_ensure_accessible_file(self):
        params_path = [(test, os.path.join(*test, testfile)) for test in normal_dirs]
        for test, validation in params_path:
            with self.subTest(i=test):
                self.assertTrue(os.path.samefile(misc.ensure_accessible_file(*test, testfile), validation))
                if not os.path.isfile(validation):
                    self.fail("File", validation, "was not created")
                try:
                    with open(validation, "w") as file:
                        file.write("TEST")
                    with open(validation, "r") as file:
                        content = file.readline().rstrip(os.linesep)
                        self.assertEqual(content, "TEST")
                except OSError as e:
                    self.fail(e)

                os.remove(validation)
                os.rmdir(validation := os.path.dirname(validation))
                os.rmdir(os.path.dirname(validation))

        for test in none_dirs:
            self.assertIsNone(misc.ensure_accessible_file(*test, testfile))

    def test_ensure_critical(self):
        crit_fail_path = none_dirs[1]

        with self.assertRaises(SystemExit) as e:
            misc.ensure_existence_dir_critical(*crit_fail_path)
        self.assertEqual(e.exception.code, os.EX_IOERR)

        with self.assertRaises(SystemExit) as e:
            misc.ensure_accessible_file_critical(*crit_fail_path, testfile)
        self.assertEqual(e.exception.code, os.EX_IOERR)

    def test_read_files(self):
        file1_content = ["one", "two", "three", "four"]
        file2_content = ["five", "six", "seven", "eight"]

        file1_path = test_project_tmpdir / "testfile1.txt"
        file2_path = xdg_tmpdir / "testfile2.txt"
        file_notafile_path = test_project_tmpdir / "NOTAFILE"

        file1_path.write_text(os.linesep.join(file1_content) + os.linesep)
        file2_path.write_text(os.linesep.join(file2_content) + os.linesep)

        str_list = misc.read_files(file1_path, file_notafile_path, file2_path)

        for test, validation in zip(str_list, (file1_content + file2_content)):
            with self.subTest(i=validation):
                self.assertEqual(test.rstrip(), validation)

        os.remove(file1_path)
        os.remove(file2_path)


class StrTests(unittest.TestCase):

    def test_dict2str(self):
        dicts = [({1: "one", 2: "two", 3: "three"}, os.linesep.join(["1: one", "2: two", "3: three"])),
                 ({"one": "Eins", "two": "Zwei", "three": "Drei"},
                  os.linesep.join(["one: Eins", "two: Zwei", "three: Drei"]))]

        for d, validation in dicts:
            with self.subTest(i=d):
                self.assertEqual(misc.dict2str(d), validation)

    def test_head_str(self):
        objects = [("teststringteststringteststring", "teststr..."),
                   ("teststring", "teststring"),
                   ("test       ", "test..."),
                   ([1, 2, 3, 4, 5, 6, 7, 8, 9, 10], "[1, 2,...")]

        for obj, validation in objects:
            with self.subTest(i=obj):
                self.assertEqual(misc.head_str(obj, 10), validation)<|MERGE_RESOLUTION|>--- conflicted
+++ resolved
@@ -1,13 +1,7 @@
 import unittest
 import recipe2txt.utils.misc as misc
 import os
-<<<<<<< HEAD
-
-from .test_helpers import *
-=======
 from test.test_helpers import *
-from test.testfiles.permanent.gen_stack import GenTraces
->>>>>>> c979d65d
 
 testdirs = ["TESTFOLDER1", "TESTFOLDER2"]
 testfile = "TESTFILE.txt"
