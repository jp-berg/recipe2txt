# Copyright (C) 2023 Jan Philipp Berg <git.7ksst@aleeas.com>
#
# This file is part of recipe2txt.
#
# recipe2txt is free software: you can redistribute it and/or modify it under the
# terms of the GNU General Public License as published by the Free Software Foundation,
# either version 3 of the License, or (at your option) any later version.
#
# recipe2txt is distributed in the hope that it will be useful, but WITHOUT ANY
# WARRANTY; without even the implied warranty of MERCHANTABILITY or FITNESS FOR A
# PARTICULAR PURPOSE.
# See the GNU General Public License for more details.
#
# You should have received a copy of the GNU General Public License along with
# recipe2txt. If not, see <https://www.gnu.org/licenses/>.

import os
import shutil
import sys
import unittest
from pathlib import Path
from test.test_helpers import (
    NONE_DIRS,
    NORMAL_DIRS,
    TEST_FILEDIR,
    TEST_PROJECT_TMPDIR,
    TESTFILE,
    TMPDIRS,
    XDG_TMPDIR,
    assertAccessibleFile,
    create_tmpdirs,
    delete_tmpdirs,
)
from test.test_sql import db_name, db_paths

<<<<<<< HEAD
import recipe2txt.utils
import recipe2txt.utils.misc as misc
from recipe2txt import html2recipe as h2r
from recipe2txt import sql as sql
=======
from recipe2txt.utils import misc
>>>>>>> 1855a237


class FileTests(unittest.TestCase):
    def setUp(self) -> None:
        if not create_tmpdirs():
            self.fail()

    def tearDown(self) -> None:
        if not delete_tmpdirs():
            self.fail()

    def test_extract_urls(self):
        obscured_urls = TEST_FILEDIR / "permanent" / "obscured_urls.txt"
        unobscured_urls = obscured_urls.with_name("unobscured_urls.txt")
        if not obscured_urls.is_file():
            self.fail(f"{obscured_urls} does not exist.")
        if not unobscured_urls.is_file():
            self.fail(f"{unobscured_urls} does not exist.")

        validation = set()
        for url in misc.read_files(unobscured_urls):
            if url := url.strip():
                validation.add(url)

        lines = misc.read_files(obscured_urls)
        urls = misc.extract_urls(lines)
        if diff := validation - urls:
            self.fail(f"Validation contains URLs that were not extracted:{diff}")
        if diff := urls - validation:
            self.fail(f"Validation does not contain URLs that were extracted:{diff}")

    def test_full_path(self):
        params = [
            (
                ["~", "Documents", "File1"],
                os.path.expanduser(os.path.join("~", "Documents", "File1")),
            ),
            (
                ["  /tmp", "dir1", "file2.txt  "],
                os.path.join("/tmp", "dir1", "file2.txt"),
            ),
            ([".", "file"], os.path.join(os.getcwd(), "file")),
            (
                ["$HOME", "Documents", "File1"],
                os.path.expandvars(os.path.join("$HOME", "Documents", "File1")),
            ),
            (
                [Path.cwd(), "NewDir", "File1.txt"],
                os.path.join(os.getcwd(), "NewDir", "File1.txt"),
            ),
            (
                ["/home", "user", Path("Documents", "important"), "file1.txt"],
                os.path.join("/home", "user", "Documents", "important", "file1.txt"),
            ),
        ]

        for test, validation in params:
            with self.subTest(testdata=test):
                self.assertEqual(str(misc.full_path(*test)), validation)

    def test_ensure_existence_dir(self):
        params_path = [(test, os.path.join(*test)) for test in NORMAL_DIRS]

        for test, validation in params_path:
            with self.subTest(testpath=test):
                self.assertTrue(
                    os.path.samefile(misc.ensure_existence_dir(*test), validation)
                )
                os.removedirs(validation)

        for test in NONE_DIRS:
            with self.subTest(directory=test):
                self.assertIsNone(misc.ensure_existence_dir(*test))

    def test_ensure_accessible_file(self):
        params_path = [(test, os.path.join(*test, TESTFILE)) for test in NORMAL_DIRS]
        for test, validation in params_path:
            with self.subTest(directory=test):
                self.assertTrue(
                    os.path.samefile(
                        misc.ensure_accessible_file(*test, TESTFILE), validation
                    )
                )
                if not os.path.isfile(validation):
                    self.fail(f"File {validation} was not created")
                try:
                    with open(validation, "w") as file:
                        file.write("TEST")
                    with open(validation, "r") as file:
                        content = file.readline().rstrip(os.linesep)
                        self.assertEqual(content, "TEST")
                except OSError as e:
                    self.fail(e)

                os.remove(validation)
                os.rmdir(validation := os.path.dirname(validation))
                os.rmdir(os.path.dirname(validation))

        for test in NONE_DIRS:
            self.assertIsNone(misc.ensure_accessible_file(*test, TESTFILE))

    def test_ensure_critical(self):
        crit_fail_path = NONE_DIRS[1]

        with self.assertRaises(SystemExit) as e:
            misc.ensure_existence_dir_critical(*crit_fail_path)
        self.assertEqual(e.exception.code, os.EX_IOERR)

        with self.assertRaises(SystemExit) as e:
            misc.ensure_accessible_file_critical(*crit_fail_path, TESTFILE)
        self.assertEqual(e.exception.code, os.EX_IOERR)

    def test_read_files(self):
        file1_content = ["one", "two", "three", "four"]
        file2_content = ["five", "six", "seven", "eight"]

        file1_path = TEST_PROJECT_TMPDIR / "testfile1.txt"
        file2_path = XDG_TMPDIR / "testfile2.txt"
        file_notafile_path = TEST_PROJECT_TMPDIR / "NOTAFILE"

        file1_path.write_text(os.linesep.join(file1_content) + os.linesep)
        file2_path.write_text(os.linesep.join(file2_content) + os.linesep)

        str_list = misc.read_files(file1_path, file_notafile_path, file2_path)

        for test, validation in zip(str_list, (file1_content + file2_content)):
            with self.subTest(validation_line=validation):
                self.assertEqual(test.rstrip(), validation)

        os.remove(file1_path)
        os.remove(file2_path)

    def test_dir_file_name_conflict(self):
        directory = misc.full_path(*NORMAL_DIRS[0])
        os.makedirs(directory, exist_ok=True)

        self.assertIsNone(misc.ensure_accessible_file(directory))
        shutil.rmtree(directory)
        assertAccessibleFile(self, misc.ensure_accessible_file(directory))

        self.assertIsNone(misc.ensure_existence_dir(directory))
        os.remove(directory)
        self.assertTrue(misc.ensure_existence_dir(directory).is_dir())


class StrTests(unittest.TestCase):
    def test_dict2str(self):
        dicts = [
            (
                {1: "one", 2: "two", 3: "three"},
                os.linesep.join(["1: one", "2: two", "3: three"]),
            ),
            (
                {"one": "Eins", "two": "Zwei", "three": "Drei"},
                os.linesep.join(["one: Eins", "two: Zwei", "three: Drei"]),
            ),
        ]

        for d, validation in dicts:
            with self.subTest(testdict=d):
                self.assertEqual(misc.dict2str(d), validation)

    def test_head_str(self):
        objects = [
            ("teststringteststringteststring", "teststr..."),
            ("teststring", "teststring"),
            ("test       ", "test..."),
            ([1, 2, 3, 4, 5, 6, 7, 8, 9, 10], "[1, 2,..."),
        ]

        for obj, validation in objects:
            with self.subTest(testobj=obj):
                self.assertEqual(misc.head_str(obj, 10), validation)


class TestHelpers(unittest.TestCase):
    @classmethod
    def setUpClass(cls) -> None:
        if not create_tmpdirs():
            print("Could not create tmpdirs:", TMPDIRS, file=sys.stderr)

    @classmethod
    def tearDownClass(cls) -> None:
        if not delete_tmpdirs():
            print("Could not delete tmpdirs:", TMPDIRS, file=sys.stderr)

    def test_fetch_again(self):
        truth_up_to_date = [True, True, False, False, False, False, False]
        truth_out_of_date = [True, True, True, True, True, True, False]
        version_up_to_date = h2r.SCRAPER_VERSION
        version_out_of_date = "-1"

        self.assertEqual(len(truth_up_to_date), len(h2r.RecipeStatus))
        self.assertEqual(len(truth_out_of_date), len(h2r.RecipeStatus))

        for status, up_to_date, out_of_date in zip(
            h2r.RecipeStatus, truth_up_to_date, truth_out_of_date
        ):
            with self.subTest(status=status):
                self.assertEqual(
                    sql.fetch_again(status, version_up_to_date), up_to_date
                )
                self.assertEqual(
                    sql.fetch_again(status, version_out_of_date), out_of_date
                )

    def test_is_accessible_db(self):
        for path in db_paths:
            with self.subTest(path=path):
                self.assertTrue(recipe2txt.utils.misc.is_accessible_db(path))

        db_path_inaccessible = os.path.join("/root", db_name)
        self.assertFalse(recipe2txt.utils.misc.is_accessible_db(db_path_inaccessible))

        db_path_nonexistent = os.path.join(TEST_PROJECT_TMPDIR, "NOT_A_FOLDER", db_name)
        self.assertFalse(recipe2txt.utils.misc.is_accessible_db(db_path_nonexistent))<|MERGE_RESOLUTION|>--- conflicted
+++ resolved
@@ -16,7 +16,6 @@
 
 import os
 import shutil
-import sys
 import unittest
 from pathlib import Path
 from test.test_helpers import (
@@ -25,7 +24,6 @@
     TEST_FILEDIR,
     TEST_PROJECT_TMPDIR,
     TESTFILE,
-    TMPDIRS,
     XDG_TMPDIR,
     assertAccessibleFile,
     create_tmpdirs,
@@ -33,14 +31,7 @@
 )
 from test.test_sql import db_name, db_paths
 
-<<<<<<< HEAD
-import recipe2txt.utils
-import recipe2txt.utils.misc as misc
-from recipe2txt import html2recipe as h2r
-from recipe2txt import sql as sql
-=======
 from recipe2txt.utils import misc
->>>>>>> 1855a237
 
 
 class FileTests(unittest.TestCase):
@@ -51,6 +42,17 @@
     def tearDown(self) -> None:
         if not delete_tmpdirs():
             self.fail()
+
+    def test_is_accessible_db(self):
+        for path in db_paths:
+            with self.subTest(path=path):
+                self.assertTrue(misc.is_accessible_db(path))
+
+        db_path_inaccessible = os.path.join("/root", db_name)
+        self.assertFalse(misc.is_accessible_db(db_path_inaccessible))
+
+        db_path_nonexistent = os.path.join(TEST_PROJECT_TMPDIR, "NOT_A_FOLDER", db_name)
+        self.assertFalse(misc.is_accessible_db(db_path_nonexistent))
 
     def test_extract_urls(self):
         obscured_urls = TEST_FILEDIR / "permanent" / "obscured_urls.txt"
@@ -213,47 +215,4 @@
 
         for obj, validation in objects:
             with self.subTest(testobj=obj):
-                self.assertEqual(misc.head_str(obj, 10), validation)
-
-
-class TestHelpers(unittest.TestCase):
-    @classmethod
-    def setUpClass(cls) -> None:
-        if not create_tmpdirs():
-            print("Could not create tmpdirs:", TMPDIRS, file=sys.stderr)
-
-    @classmethod
-    def tearDownClass(cls) -> None:
-        if not delete_tmpdirs():
-            print("Could not delete tmpdirs:", TMPDIRS, file=sys.stderr)
-
-    def test_fetch_again(self):
-        truth_up_to_date = [True, True, False, False, False, False, False]
-        truth_out_of_date = [True, True, True, True, True, True, False]
-        version_up_to_date = h2r.SCRAPER_VERSION
-        version_out_of_date = "-1"
-
-        self.assertEqual(len(truth_up_to_date), len(h2r.RecipeStatus))
-        self.assertEqual(len(truth_out_of_date), len(h2r.RecipeStatus))
-
-        for status, up_to_date, out_of_date in zip(
-            h2r.RecipeStatus, truth_up_to_date, truth_out_of_date
-        ):
-            with self.subTest(status=status):
-                self.assertEqual(
-                    sql.fetch_again(status, version_up_to_date), up_to_date
-                )
-                self.assertEqual(
-                    sql.fetch_again(status, version_out_of_date), out_of_date
-                )
-
-    def test_is_accessible_db(self):
-        for path in db_paths:
-            with self.subTest(path=path):
-                self.assertTrue(recipe2txt.utils.misc.is_accessible_db(path))
-
-        db_path_inaccessible = os.path.join("/root", db_name)
-        self.assertFalse(recipe2txt.utils.misc.is_accessible_db(db_path_inaccessible))
-
-        db_path_nonexistent = os.path.join(TEST_PROJECT_TMPDIR, "NOT_A_FOLDER", db_name)
-        self.assertFalse(recipe2txt.utils.misc.is_accessible_db(db_path_nonexistent))+                self.assertEqual(misc.head_str(obj, 10), validation)