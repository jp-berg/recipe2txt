--- conflicted
+++ resolved
@@ -27,14 +27,8 @@
 )
 
 import recipe2txt.html2recipe as h2r
-<<<<<<< HEAD
 import recipe2txt.sql as sql
-import recipe2txt.utils.misc
 import recipe2txt.utils.misc as misc
-=======
-from recipe2txt import sql
-from recipe2txt.utils import misc
->>>>>>> 1855a237
 
 db_name = "db_test.sqlite3"
 out_name = "out"
@@ -64,8 +58,6 @@
     return None
 
 
-<<<<<<< HEAD
-=======
 class TestHelpers(unittest.TestCase):
     @classmethod
     def setUpClass(cls) -> None:
@@ -97,37 +89,34 @@
                     sql.fetch_again(status, version_out_of_date), out_of_date
                 )
 
-    def test_is_accessible_db(self):
-        for path in db_paths:
-            with self.subTest(path=path):
-                self.assertTrue(sql.is_accessible_db(path))
-
-        db_path_inaccessible = os.path.join("/root", db_name)
-        self.assertFalse(sql.is_accessible_db(db_path_inaccessible))
-
-        db_path_nonexistent = os.path.join(TEST_PROJECT_TMPDIR, "NOT_A_FOLDER", db_name)
-        self.assertFalse(sql.is_accessible_db(db_path_nonexistent))
-
     def test_sql_sanitize(self):
-        params = [(('STRING',), '"STRING"'),
-                  (('STRING_2',), '"STRING_2"'),
-                  ((13, ), '"13"'),
-                  ((189.421, ), '"189.421"'),
-                  ((True, ), '"True"'),
-                  ((h2r.RecipeStatus.INCOMPLETE_ON_DISPLAY,),
-                   '"' + str(int(h2r.RecipeStatus.INCOMPLETE_ON_DISPLAY)) + '"'),
-                   (('STRING_1', 'STRING_2', 'STRING_3'),
-                    '"STRING_1", "STRING_2", "STRING_3"')]
+        params = [
+            (("STRING",), '"STRING"'),
+            (("STRING_2",), '"STRING_2"'),
+            ((13,), '"13"'),
+            ((189.421,), '"189.421"'),
+            ((True,), '"True"'),
+            (
+                (h2r.RecipeStatus.INCOMPLETE_ON_DISPLAY,),
+                '"' + str(int(h2r.RecipeStatus.INCOMPLETE_ON_DISPLAY)) + '"',
+            ),
+            (
+                ("STRING_1", "STRING_2", "STRING_3"),
+                '"STRING_1", "STRING_2", "STRING_3"',
+            ),
+        ]
 
         for testvalues, validation in params:
             with self.subTest(testvalues=testvalues, validation=validation):
                 self.assertEqual(sql.obj2sql_str(*testvalues), validation)
 
-        params_error = [('String 1',),
-                        ('String1?',),
-                        ('"String_1',),
-                        ('String_1', 'String_2', '); DROP TABLE students;'),
-                        ([1, 2, 3],)]
+        params_error = [
+            ("String 1",),
+            ("String1?",),
+            ('"String_1',),
+            ("String_1", "String_2", "); DROP TABLE students;"),
+            ([1, 2, 3],),
+        ]
 
         for wrong_values in params_error:
             with self.subTest(wrong_values=wrong_values):
@@ -135,7 +124,6 @@
                     sql.obj2sql_str(*wrong_values)
 
 
->>>>>>> 1855a237
 class TestDatabase(unittest.TestCase):
     @classmethod
     def setUpClass(cls) -> None:
@@ -152,14 +140,8 @@
         self.db = None
 
     def setUp(self) -> None:
-<<<<<<< HEAD
-        if recipe2txt.utils.misc.is_accessible_db(db_path):
-            global db
-            db = sql.Database(db_path, misc.File(out_path_txt))
-=======
-        if sql.is_accessible_db(db_path):
+        if misc.is_accessible_db(db_path):
             self.db = sql.Database(db_path, misc.File(out_path_txt))
->>>>>>> 1855a237
             for recipe in test_recipes:
                 with self.subTest(recipe=recipe.url):
                     try:
@@ -211,9 +193,9 @@
             title=test_recipes[2].title,
             url=test_recipes[2].url,
             status=h2r.RecipeStatus.INCOMPLETE_ON_DISPLAY,
-            ingredients=os.linesep.join([
-                "Something starchy", "Some spices", "Something crunchy"
-            ]),
+            ingredients=os.linesep.join(
+                ["Something starchy", "Some spices", "Something crunchy"]
+            ),
             instructions=os.linesep.join(["Dice", "Mix", "Fry", "Eat"]),
             total_time="30",
         )
@@ -261,9 +243,9 @@
             title="Testrecipe",
             host="testurl.com",
             ingredients=os.linesep.join(["ham", "spam"]),
-            instructions=os.linesep.join([
-                "Clean data", "Classify data", "Label data", "train model"
-            ]),
+            instructions=os.linesep.join(
+                ["Clean data", "Classify data", "Label data", "train model"]
+            ),
             total_time="120",
             yields="1",
             status=h2r.RecipeStatus.COMPLETE_ON_DISPLAY,
