import logging
import traceback
import asyncio
from typing import Literal
import aiohttp
from recipe2txt.utils.misc import URL
from recipe2txt.fetcher_abstract import AbstractFetcher
from recipe2txt.utils.ContextLogger import get_logger, QueueContextManager as QCM

logger = get_logger(__name__)


class AsyncFetcher(AbstractFetcher):
    is_async: Literal[True] = True

    def fetch(self, urls: set[URL]) -> None:
        urls = super().require_fetching(urls)
        if urls:
            logger.info("--- Fetching missing recipes ---")
            asyncio.run(self._fetch(urls))
        lines = self.gen_lines()
        self.write(lines)

    async def _fetch(self, urls: set[URL]) -> None:
        q: asyncio.queues.Queue[URL] = asyncio.Queue()
        for url in urls: await q.put(url)
        timeout = aiohttp.ClientTimeout(total=10 * len(urls) * self.timeout, connect=self.timeout,
                                        sock_connect=None, sock_read=None)
        tasks = [asyncio.create_task(self._fetch_task(q, timeout)) for i in range(self.connections)]
        await(asyncio.gather(*tasks))

    async def _fetch_task(self, url_queue: asyncio.queues.Queue[URL], timeout: aiohttp.client.ClientTimeout) -> None:
        async with aiohttp.ClientSession(timeout=timeout) as session:
            while not url_queue.empty():
                url = await url_queue.get()
<<<<<<< HEAD
                with QCM(logger, logger.info, "Fetching %s", url, defer_emit=True):
=======
                with QCM(logger, logger.info, "Fetching %s", url):
                    html = None
>>>>>>> c979d65d
                    try:
                        async with session.get(url) as response:
                            html = await response.text()
                        self.counts.reached += 1
                        self.html2db(url, html)
                        continue
                    except (aiohttp.client_exceptions.TooManyRedirects, asyncio.TimeoutError):
                        logger.error("Unable to reach website")
                        self.db.insert_recipe_unreachable(url)
                    except Exception as e:
                        logger.error("Error while connecting to website: %s", getattr(e, 'message', repr(e)))
                        if logger.isEnabledFor(logging.DEBUG):
                            exception_trace = "".join(traceback.format_exception(e))
                            logger.debug(exception_trace)

                    if html:
                        self.html2db(url, html)
                    else:
                        self.db.insert_recipe_unreachable(url)
<|MERGE_RESOLUTION|>--- conflicted
+++ resolved
@@ -33,12 +33,8 @@
         async with aiohttp.ClientSession(timeout=timeout) as session:
             while not url_queue.empty():
                 url = await url_queue.get()
-<<<<<<< HEAD
                 with QCM(logger, logger.info, "Fetching %s", url, defer_emit=True):
-=======
-                with QCM(logger, logger.info, "Fetching %s", url):
                     html = None
->>>>>>> c979d65d
                     try:
                         async with session.get(url) as response:
                             html = await response.text()
