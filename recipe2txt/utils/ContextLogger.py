--- conflicted
+++ resolved
@@ -6,19 +6,10 @@
 import os
 from logging.handlers import RotatingFileHandler
 from types import TracebackType
-<<<<<<< HEAD
 from typing import Final, Callable, Literal, Any, Generator, Optional
-from sys import version_info
+from recipe2txt.utils.conditional_imports import LiteralString
 from traceback_utils import shorten_paths
 
-if version_info >= (3, 11):
-    from typing import LiteralString
-else:
-    from typing_extensions import LiteralString
-=======
-from typing import Final, Callable, Literal, Any, Generator
-from recipe2txt.utils.conditional_imports import LiteralString
->>>>>>> c979d65d
 
 string2level: Final[dict[LiteralString, int]] = {
     "debug": logging.DEBUG,
