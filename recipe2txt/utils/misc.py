import os.path
import sys
import traceback
import urllib.parse
<<<<<<< HEAD
from os import makedirs, linesep
=======
from copy import deepcopy
from os import linesep
>>>>>>> c979d65d
import validators
from recipe2txt.utils.ContextLogger import get_logger, DO_NOT_LOG
from typing import NewType, Any, TypeGuard, Optional
from pathlib import Path

<<<<<<< HEAD
__all__ = ["URL", "is_url", "File", "is_file", "full_path", "ensure_existence_dir", "ensure_accessible_file",
           "ensure_accessible_file_critical", "read_files", "Counts", "dict2str", "head_str", "extract_urls"]
=======
__all__ = ["URL", "is_url", "File", "is_file", "Directory", "is_dir", "full_path", "ensure_existence_dir",
           "ensure_existence_dir_critical", "ensure_accessible_file", "ensure_accessible_file_critical",
           "read_files", "Counts", "dict2str", "head_str", "extract_urls", "get_shared_frames", "format_stacks"]
>>>>>>> c979d65d

logger = get_logger(__name__)

URL = NewType('URL', str)


def is_url(value: str) -> TypeGuard[URL]:
    return bool(validators.url(value))


def extract_urls(lines: list[str]) -> set[URL]:
    processed: set[URL] = set()
    for line in lines:
        strings = line.split()
        for string in strings:
            tmp = string
            if not string.startswith("http"):
                string = "http://" + string
            if is_url(string):
                url = string

                # Strip variables to avoid duplicating urls
                parsed = urllib.parse.urlparse(url)
                reconstructed = urllib.parse.urlunparse((parsed.scheme, parsed.netloc, parsed.path, "", "", ""))
                url = reconstructed if is_url(reconstructed) else url

                if url in processed:
                    logger.warning("%s already queued", url)
                else:
                    processed.add(url)
                    logger.info("Queued %s", url)
            else:
                logger.debug("Not an URL: %s", tmp)
    return processed


File = NewType('File', Path)


def is_file(value: Path) -> TypeGuard[File]:
    return value.is_file()


Directory = NewType('Directory', Path)


def is_dir(value: Path) -> TypeGuard[Directory]:
    return value.is_dir()


def full_path(*pathelements: str | Path) -> Path:
    first = str(pathelements[0]).lstrip()
    last = str(pathelements[-1]).rstrip() if len(pathelements) > 1 else ""

    path = Path(first, *pathelements[1:-1], last)
    path = path.expanduser()
    path = Path(os.path.expandvars(path))
    path = path.resolve()
    return path


def _ensure_existence_dir(path: Path) -> tuple[Optional[Directory], tuple[str, Any, Any]]:
    try:
        exists = is_dir(path)
    except OSError as e:
        return None, ("Directory cannot be accessed: %s (%s)", path, getattr(e, 'message', repr(e)))
    if not exists:
        try:
            logger.info("Creating directory: %s", path)
            path.mkdir(parents=True, exist_ok=True)
        except OSError as e:
            return None, ("Directory could not be created: %s (%s)", path, getattr(e, 'message', repr(e)))
    return Directory(path), (DO_NOT_LOG, "", "")


def ensure_existence_dir(*path_elem: str | Path) -> Optional[Directory]:
    path = full_path(*path_elem)
    directory, msg = _ensure_existence_dir(path)
    if not directory:
        if msg:
            logger.error(*msg)
    return directory


def ensure_existence_dir_critical(*path_elem: str | Path) -> Directory:
    path = full_path(*path_elem)
    directory, msg = _ensure_existence_dir(path)
    if not directory:
        logger.critical(*msg)
        sys.exit(os.EX_IOERR)
    return directory


def _ensure_accessible_file(path: Path) -> tuple[Optional[File], tuple[str, Any, Any]]:
    try:
        exists = path.is_file()
    except OSError as e:
        return None, ("File cannot be accessed: %s (%s)", path, getattr(e, 'message', repr(e)))
    if not exists:
        directory, msg = _ensure_existence_dir(path.parent)
        if directory:
            try:
                logger.info("Creating file: %s", path)
                path.touch()
            except OSError as e:
                return None, ("File could not be created: %s (%s)", path, getattr(e, 'message', repr(e)))
        else:
            return None, msg
    with path.open("r") as f:
        if not f.readable():
            return None, ("File cannot be read: %s%s", path, "")
    with path.open("a") as f:
        if not f.writable():
            return None, ("File is not writable: %s%s", path, "")
    return File(path), (DO_NOT_LOG, "", "")


def ensure_accessible_file(*path_elem: str | Path) -> Optional[File]:
    path = full_path(*path_elem)
    file, msg = _ensure_accessible_file(path)
    if not file:
        logger.error(*msg)
    return file


def ensure_accessible_file_critical(*path_elem: str | Path) -> File:
    path = full_path(*path_elem)
    file, msg = _ensure_accessible_file(path)
    if not file:
        logger.critical(*msg)
        sys.exit(os.EX_IOERR)
    return file


def read_files(*possible_paths: str | Path) -> list[str]:
    lines = []
    for p in possible_paths:
        path = full_path(p)
        if path.is_file():
            logger.info("Reading %s", path)
            path.read_text()
            with path.open("r") as file:
                lines += list(file.readlines())
        else:
            logger.error("Not a file: %s", path)
    return lines


class Counts:
    def __init__(self) -> None:
        self.strings: int = 0
        self.urls: int = 0
        self.require_fetching: int = 0
        self.reached: int = 0
        self.parsed_successfully: int = 0
        self.parsed_partially: int = 0

    def __str__(self) -> str:
        s = linesep.join(["[Absolute|Percentage of count above]", "",
                          "Total number of strings: {}",
                          "Identified as URLs: [{}|{:.2f}%]",
                          "URLs not yet (fully) saved: [{}|{:.2f}%]",
                          "URLs reached: [{}|{:.2f}%]",
                          "Recipes parsed partially: [{}|{:.2f}%]",
                          "Recipes parsed fully: [{}|{:.2f}%]", ""]) \
            .format(self.strings,
                    self.urls, (self.urls / self.strings) * 100,
                    self.require_fetching, (self.require_fetching / self.urls) * 100,
                    self.reached, (self.reached / self.urls) * 100,
                    self.parsed_partially, (self.parsed_partially / self.urls) * 100,
                    self.parsed_successfully, (self.parsed_successfully / self.urls) * 100
                    )
        return s


def dict2str(dictionary: dict[Any, Any]) -> str:
    items = ["{}: {}".format(*item) for item in dictionary.items()]
    return linesep.join(items)


def head_str(o: Any, max_length: int = 50) -> str:
    s = str(o)
    if len(s) > max_length:
        s = s[:max_length - 3].rstrip() + "..."
<<<<<<< HEAD
    return s.replace(linesep, " ")
=======
    return s.replace(linesep, " ")


def anonymize_paths(stack: traceback.StackSummary, first_visible_dir:str) -> traceback.StackSummary:
    for frame in stack:
        tmp = frame.filename.split(first_visible_dir, 1)
        if len(tmp) == 1:
            remaining_path = os.path.split(tmp[0])[1] # Just the filename
            frame.filename = os.path.join("...", remaining_path)
        else:
            remaining_path = tmp[1]
            if remaining_path.startswith(os.sep):
                remaining_path = remaining_path[1:]
            frame.filename = os.path.join("...", first_visible_dir, remaining_path)
    return stack


def get_shared_frames(tb_exes: list[traceback.TracebackException]) -> traceback.StackSummary:
    stacks = [tb_ex.stack for tb_ex in tb_exes]
    shortest = deepcopy(min(stacks, key=len))
    equal = True
    shared_list = []
    for i in range(len(shortest)):
        comp = stacks[0][i]
        for stack in stacks[1:]:
            if stack[i] != comp:
                equal = False
                break
        if not equal:
            i = i - 1 if i > 0 else i
            shared_list = shortest[:i]
            break
    if equal:
        shared_list = shortest[:-1]
    shared = traceback.StackSummary.from_list(shared_list)
    return shared


def format_stacks(tb_exes: list[traceback.TracebackException],
                  shared_stack: traceback.StackSummary,
                  first_visible_dir:Optional[str] = None) -> list[list[str]]:
    shared_stack_len = len(shared_stack)
    tb_exes_copy = deepcopy(tb_exes)
    for tb_ex in tb_exes_copy:
        tb_ex.stack = traceback.StackSummary.from_list(tb_ex.stack[shared_stack_len:])
        if first_visible_dir:
            tb_ex.stack = anonymize_paths(tb_ex.stack, first_visible_dir)
    if first_visible_dir:
        shared_stack = anonymize_paths(shared_stack, first_visible_dir)
    first_stack = shared_stack.format() + list(tb_exes_copy[0].format())[1:]

    sep = ["\t..." + linesep] if shared_stack else []
    stacks = [sep + list(tb_ex.format())[1:] for tb_ex in tb_exes_copy[1:]]

    return [first_stack] + stacks
>>>>>>> c979d65d
<|MERGE_RESOLUTION|>--- conflicted
+++ resolved
@@ -2,25 +2,15 @@
 import sys
 import traceback
 import urllib.parse
-<<<<<<< HEAD
-from os import makedirs, linesep
-=======
 from copy import deepcopy
 from os import linesep
->>>>>>> c979d65d
 import validators
 from recipe2txt.utils.ContextLogger import get_logger, DO_NOT_LOG
 from typing import NewType, Any, TypeGuard, Optional
 from pathlib import Path
-
-<<<<<<< HEAD
-__all__ = ["URL", "is_url", "File", "is_file", "full_path", "ensure_existence_dir", "ensure_accessible_file",
-           "ensure_accessible_file_critical", "read_files", "Counts", "dict2str", "head_str", "extract_urls"]
-=======
 __all__ = ["URL", "is_url", "File", "is_file", "Directory", "is_dir", "full_path", "ensure_existence_dir",
            "ensure_existence_dir_critical", "ensure_accessible_file", "ensure_accessible_file_critical",
-           "read_files", "Counts", "dict2str", "head_str", "extract_urls", "get_shared_frames", "format_stacks"]
->>>>>>> c979d65d
+           "read_files", "Counts", "dict2str", "head_str"]
 
 logger = get_logger(__name__)
 
@@ -205,62 +195,4 @@
     s = str(o)
     if len(s) > max_length:
         s = s[:max_length - 3].rstrip() + "..."
-<<<<<<< HEAD
-    return s.replace(linesep, " ")
-=======
-    return s.replace(linesep, " ")
-
-
-def anonymize_paths(stack: traceback.StackSummary, first_visible_dir:str) -> traceback.StackSummary:
-    for frame in stack:
-        tmp = frame.filename.split(first_visible_dir, 1)
-        if len(tmp) == 1:
-            remaining_path = os.path.split(tmp[0])[1] # Just the filename
-            frame.filename = os.path.join("...", remaining_path)
-        else:
-            remaining_path = tmp[1]
-            if remaining_path.startswith(os.sep):
-                remaining_path = remaining_path[1:]
-            frame.filename = os.path.join("...", first_visible_dir, remaining_path)
-    return stack
-
-
-def get_shared_frames(tb_exes: list[traceback.TracebackException]) -> traceback.StackSummary:
-    stacks = [tb_ex.stack for tb_ex in tb_exes]
-    shortest = deepcopy(min(stacks, key=len))
-    equal = True
-    shared_list = []
-    for i in range(len(shortest)):
-        comp = stacks[0][i]
-        for stack in stacks[1:]:
-            if stack[i] != comp:
-                equal = False
-                break
-        if not equal:
-            i = i - 1 if i > 0 else i
-            shared_list = shortest[:i]
-            break
-    if equal:
-        shared_list = shortest[:-1]
-    shared = traceback.StackSummary.from_list(shared_list)
-    return shared
-
-
-def format_stacks(tb_exes: list[traceback.TracebackException],
-                  shared_stack: traceback.StackSummary,
-                  first_visible_dir:Optional[str] = None) -> list[list[str]]:
-    shared_stack_len = len(shared_stack)
-    tb_exes_copy = deepcopy(tb_exes)
-    for tb_ex in tb_exes_copy:
-        tb_ex.stack = traceback.StackSummary.from_list(tb_ex.stack[shared_stack_len:])
-        if first_visible_dir:
-            tb_ex.stack = anonymize_paths(tb_ex.stack, first_visible_dir)
-    if first_visible_dir:
-        shared_stack = anonymize_paths(shared_stack, first_visible_dir)
-    first_stack = shared_stack.format() + list(tb_exes_copy[0].format())[1:]
-
-    sep = ["\t..." + linesep] if shared_stack else []
-    stacks = [sep + list(tb_ex.format())[1:] for tb_ex in tb_exes_copy[1:]]
-
-    return [first_stack] + stacks
->>>>>>> c979d65d
+    return s.replace(linesep, " ")