# Copyright (C) 2023 Jan Philipp Berg <git.7ksst@aleeas.com>
#
# This file is part of recipe2txt.
#
# recipe2txt is free software: you can redistribute it and/or modify it under the terms of
# the GNU General Public License as published by the Free Software Foundation, either
# version 3 of the License, or (at your option) any later version.
#
# recipe2txt is distributed in the hope that it will be useful, but WITHOUT ANY WARRANTY;
# without even the implied warranty of MERCHANTABILITY or FITNESS FOR A PARTICULAR PURPOSE.
# See the GNU General Public License for more details.
#
# You should have received a copy of the GNU General Public License along with recipe2txt.
# If not, see <https://www.gnu.org/licenses/>.
"""
Module for processing commandline-arguments.

Responsible for extracting relevant parameters from the command line arguments, doing basic checking for correctness and
constructing a :py:class:`recipe2txt.fetcher_abstract.AbstractFetcher` from them.
    Attributes:
        logger (logging.Logger): The logger for the module. Receives the constructed logger from
            :py:mod:`recipe2txt.utils.ContextLogger`
        ARGNAMES (Final[list[LiteralString]]): The names of all CLI-flags :py:data:`parser` is configured to check.
        parser (argparse.ArgumentParser): The argument parser used by this program

"""
import argparse
import logging
import os
import sys
from typing import Final, Tuple, get_args
from recipe2txt.utils.conditional_imports import LiteralString
from recipe2txt.fetcher import Cache
from recipe2txt.file_setup import get_files, erase_files, set_default_output, file_setup, PROGRAM_NAME
from recipe2txt.utils.ContextLogger import get_logger, root_log_setup, string2level, LOG_LEVEL_NAMES
from recipe2txt.utils.misc import URL, read_files, extract_urls, Counts, File

try:
    from recipe2txt.fetcher_async import AsyncFetcher as Fetcher
except ImportError:
<<<<<<< HEAD
    from recipe2txt.fetcher_serial import SerialFetcher as Fetcher  # type: ignore[assignment]
=======
    from recipe2txt.fetcher import Fetcher as Fetcher  # type: ignore
>>>>>>> 2f0978a8

logger = get_logger(__name__)
"""The logger for the module. Receives the constructed logger from :py:mod:`recipe2txt.utils.ContextLogger`"""


def arg2str(name: str, args: argparse.Namespace) -> str:
    """
    Creates a string representation of a CLI-flag-argument pair.

    Extracts the argument described by :py:obj:`name` from :py:obj:`args` and either returns a string representation of
    the name and the argument or name and 'NOT FOUND' if the argument is not set.

    Args:
        name: The argparse-attribute name
        args: The result of a call to :py:method:`argparse.ArgumentParser.parse_args()`

    Returns:
        A string of the format '--name: argument'

    """
    return f"--{name.replace('_', '-')}: {getattr(args, name, 'NOT FOUND')}"


ARGNAMES: Final[list[LiteralString]] = [
    "url",
    "file",
    "output",
    "verbosity",
    "connections",
    "ignore_added",
    "cache",
    "debug",
    "timeout",
    "markdown",
    "user_agent",
    "erase_appdata",
    "standard_output_file"
]
"""The names of all CLI-flags :py:data:`parser` is configured to check."""


def args2strs(a: argparse.Namespace) -> list[str]:
    """
    Converts all possible CLI-flags :py:mod:`argparse will check for and their values for this run to a list of strings.

    Args:
        a: The result of a call to :py:method:`argparse.ArgumentParser.parse_args()`

    Returns:
        A list of all 'stringified' flags and their values

    """
    return [arg2str(name, a) for name in ARGNAMES]


class FileListingArgParse(argparse.ArgumentParser):
    def format_help(self) -> str:
        help_msg = super().format_help()
        files = get_files()
        files.sort()
        files_str = os.linesep + os.linesep.join(files) if files else " none"
        help_msg += os.linesep + "Program files:" + files_str + os.linesep
        return help_msg


parser = FileListingArgParse(
    prog=PROGRAM_NAME,
    description="Scrapes URLs of recipes into text files",
    epilog=f"[NI] = 'Not implemented (yet)'"
)
"""The argument parser used by this program."""

parser.add_argument("-u", "--url", nargs='+', default=[],
                    help="URLs whose recipes should be added to the recipe-file")
parser.add_argument("-f", "--file", nargs='+', default=[],
                    help="Text-files containing URLs (one per line) whose recipes should be added to the recipe-file")
parser.add_argument("-o", "--output", default="",
                    help="Specifies an output file. If empty or not specified recipes will either be written into"
                         " the current working directory or into the default output file (if set). THIS WILL OVERWRITE"
                         " ANY EXISTING FILE WITH THE SAME NAME.")
parser.add_argument("-v", "--verbosity", default="critical", choices=get_args(LOG_LEVEL_NAMES),
                    help="Sets the 'chattiness' of the program (default 'critical')")
parser.add_argument("-con", "--connections", type=int, default=Fetcher.connections,
                    help="Sets the number of simultaneous connections (default: {}).{}".format(
                        Fetcher.connections, "" if Fetcher.is_async else
                        " Since the package 'aiohttp' is not installed the number of simultaneous connections will"
                        " always be 1. Thus this flag and its parameters will not be evaluated."))
parser.add_argument("-ia", "--ignore-added", action="store_true",
                    help="[NI]Writes recipe to file regardless if it has already been added")
parser.add_argument("-c", "--cache", choices=["only", "new", "default"], default="default",
                    help="Controls how the program should handle its cache: With 'only' no new data will be downloaded"
                         ", the recipes will be generated from data that has been downloaded previously. If a recipe"
                         " is not in the cache, it will not be written into the final output. 'new' will make the"
                         " program ignore any saved data and download the requested recipes even if they have already"
                         " been downloaded. Old data will be replaced by the new version, if it is available."
                         " The 'default' will fetch and merge missing data with the data already saved, only inserting"
                         " new data into the cache where there was none previously.")
parser.add_argument("-d", "--debug", action="store_true",
                    help="Activates debug-mode: Changes the directory for application data")
parser.add_argument("-t", "--timeout", type=float, default=Fetcher.timeout,
                    help=f"""Sets the number of seconds the program waits for an individual website to respond, eg. 
                    {'sets the connect-value of aiohttp.ClientTimeout' if Fetcher.is_async else 'sets the'
                    ' timeout-argument of urllib.request.urlopen'} (default: {Fetcher.timeout} seconds)""")
parser.add_argument("-md", "--markdown", action="store_true",
                    help="Generates markdown-output instead of '.txt'")
parser.add_argument("-ua", "--user-agent", default=Fetcher.user_agent,
                    help=f"Sets the user-agent to be used for the requests. "
                         f" (default: '{Fetcher.user_agent}')")

settings = parser.add_mutually_exclusive_group()
settings.add_argument("-erase", "--erase-appdata", action="store_true",
                      help="Erases all data- and cache-files used by this program (see 'Program files' below)")
settings.add_argument("-do", "--default-output-file", default="",
                      help="Sets a file where recipes should be written to if no" +
                           " output-file is explicitly passed via '-o' or '--output'." +
                           " Pass 'RESET' to reset the default output to the current working directory." +
                           " Does not work in debug mode (default-output-file is automatically set by"
                           " 'tests/testfiles/default_output_location.txt').")


def mutex_args_check(a: argparse.Namespace) -> None:
    """
    Verifies that only one of the mutual exclusive flags is set.

    Those flags, namely '--show-appdata', '--erase-appdata' and '--default-output-file', do not influence a normal run
    of the program, but help review and configure the default options and data.

    Args:
        a: The result of a call to :py:method:`argparse.ArgumentParser.parse_args()`
    """
    if len(sys.argv) > 2:

        flag_name: str = ""
        if a.erase_appdata:
            flag_name = "--erase-appdata"
        elif a.default_output_file:
            if len(sys.argv) > 3:
                flag_name = "--default-output-file"

        if flag_name:
            parser.error(flag_name + " cannot be used with any other flags")


def mutex_args(a: argparse.Namespace) -> None:
    """
    Processes the mutual exclusive flags (see :py:func:`mutex_args_check`)

    Args:
        a: The result of a call to :py:method:`argparse.ArgumentParser.parse_args()`
    """
    if not (a.erase_appdata or a.default_output_file):
        return
    mutex_args_check(a)
    if a.erase_appdata:
        erase_files()
    elif a.default_output_file:
        if a.default_output_file != "RESET":
            set_default_output(a.default_output_file)
        else:
            set_default_output("RESET")
    sys.exit(os.EX_OK)


def sancheck_args(a: argparse.Namespace, output: File) -> None:
    """
    Responsible for quickly verifying that certain flags contain valid values.

    Args:
        a: The result of a call to :py:method:`argparse.ArgumentParser.parse_args()`
        output: The output file the recipes will be written to.
    """
    if not (a.file or a.url):
        parser.error("Nothing to process: No file or url passed")
    if a.connections < 1:
        logger.warning("Number of connections smaller than 1, setting to 1 ")
        a.connections = 1
    elif a.connections > 1 and not Fetcher.is_async:
        logger.warning("Number of connections greater than 1, but package aiohttp not installed.")  # type: ignore [unreachable]
    if a.timeout <= 0.0:
        logger.warning("Network timeout equal to or smaller than 0, setting to 0.1")
        a.timeout = 0.1
    ext = output.suffix
    if a.markdown:
        if ext != ".md":
            logger.warning("The application is instructed to output a markdown file, but the filename extension"
                           " indicates otherwise:'%s'", ext)
    else:
        if ext not in ('', '.txt'):
            logger.warning("The application is instructed to output a text file, but the filename extension"
                           " indicates otherwise:'%s'", ext)


def process_params(a: argparse.Namespace) -> Tuple[set[URL], Fetcher]:
    """
    Responsible for  using the CLI-flags to construct a valid :py:class:`recipe2txt.fetcher_abstract.AbstractFetcher`

    Args:
        a: The result of a call to :py:method:`argparse.ArgumentParser.parse_args()`

    Returns:
        A tuple of:
            A set of all possible urls gathered from the CLI-arguments.
            An :py:class:`recipe2txt.fetcher_abstract.AbstractFetcher`, initialized with the validated parameters
            gathered from :py:mod:`argparse`

    """
    db_file, recipe_file, log_file = file_setup(a.debug, a.output, a.markdown)
    root_log_setup(string2level[a.verbosity], str(log_file))
    if logger.isEnabledFor(logging.DEBUG):
        logger.debug("CLI-ARGS: %s\t%s", os.linesep, (os.linesep + '\t').join(args2strs(a)))
    logger.info("--- Preparing arguments ---")
    sancheck_args(a, recipe_file)
    if recipe_file.stat().st_size > 0:
        logger.warning("The output-file %s already exists. It will be overwritten.", recipe_file)
    else:
        logger.info("Output set to: %s", recipe_file)
    unprocessed: list[str] = read_files(*a.file)
    unprocessed += a.url
    processed: set[URL] = extract_urls(unprocessed)
    if not processed:
        logger.critical("No valid URL passed")
        sys.exit(os.EX_DATAERR)
    counts = Counts()
    counts.strings = len(unprocessed)

    f = Fetcher(output=recipe_file, connections=a.connections,
                counts=counts, database=db_file,
                timeout=a.timeout, markdown=a.markdown,
                cache=Cache(a.cache))

    return processed, f<|MERGE_RESOLUTION|>--- conflicted
+++ resolved
@@ -38,11 +38,7 @@
 try:
     from recipe2txt.fetcher_async import AsyncFetcher as Fetcher
 except ImportError:
-<<<<<<< HEAD
-    from recipe2txt.fetcher_serial import SerialFetcher as Fetcher  # type: ignore[assignment]
-=======
-    from recipe2txt.fetcher import Fetcher as Fetcher  # type: ignore
->>>>>>> 2f0978a8
+    from recipe2txt.fetcher import Fetcher as Fetcher  # type: ignore[assignment]
 
 logger = get_logger(__name__)
 """The logger for the module. Receives the constructed logger from :py:mod:`recipe2txt.utils.ContextLogger`"""
