# Copyright (C) 2023 Jan Philipp Berg <git.7ksst@aleeas.com>
#
# This file is part of recipe2txt.
#
# recipe2txt is free software: you can redistribute it and/or modify it under the terms of
# the GNU General Public License as published by the Free Software Foundation, either
# version 3 of the License, or (at your option) any later version.
#
# recipe2txt is distributed in the hope that it will be useful, but WITHOUT ANY WARRANTY;
# without even the implied warranty of MERCHANTABILITY or FITNESS FOR A PARTICULAR PURPOSE.
# See the GNU General Public License for more details.
#
# You should have received a copy of the GNU General Public License along with recipe2txt.
# If not, see <https://www.gnu.org/licenses/>.
"""
Module for processing commandline-arguments.

Responsible for extracting relevant parameters from the command line arguments, doing basic checking for correctness and
constructing a :py:class:`recipe2txt.fetcher_abstract.AbstractFetcher` from them.
    Attributes:
        logger (logging.Logger): The logger for the module. Receives the constructed logger from
            :py:mod:`recipe2txt.utils.ContextLogger`
        ARGNAMES (Final[list[LiteralString]]): The names of all CLI-flags :py:data:`parser` is configured to check.
        parser (argparse.ArgumentParser): The argument parser used by this program

"""
import argparse
import logging
import os
import sys
from typing import Final, Tuple
from recipe2txt.utils.conditional_imports import LiteralString
from recipe2txt.fetcher import Cache
from recipe2txt.file_setup import get_files, erase_files, set_default_output, file_setup, PROGRAM_NAME
from recipe2txt.utils.ContextLogger import get_logger, root_log_setup, string2level
from recipe2txt.utils.misc import URL, read_files, extract_urls, Counts, File

try:
    from recipe2txt.fetcher_async import AsyncFetcher as Fetcher
except ImportError:
    from recipe2txt.fetcher import Fetcher as Fetcher  # type: ignore

logger = get_logger(__name__)
"""The logger for the module. Receives the constructed logger from :py:mod:`recipe2txt.utils.ContextLogger`"""


def arg2str(name: str, args: argparse.Namespace) -> str:
    """
    Creates a string representation of a CLI-flag-argument pair.

    Extracts the argument described by :py:obj:`name` from :py:obj:`args` and either returns a string representation of
    the name and the argument or name and 'NOT FOUND' if the argument is not set.
    Args:
        name (): The argparse-attribute name
        args (): The result of a call to :py:method:`argparse.ArgumentParser.parse_args()`

    Returns:
        A string of the format '--name: argument'

    """
    return f"--{name.replace('_', '-')}: {getattr(args, name, 'NOT FOUND')}"


ARGNAMES: Final[list[LiteralString]] = [
    "url",
    "file",
    "output",
    "verbosity",
    "connections",
    "ignore_added",
    "cache",
    "debug",
    "timeout",
    "markdown",
    "user_agent",
    "erase_appdata",
    "standard_output_file"
]
"""The names of all CLI-flags :py:data:`parser` is configured to check."""


def args2strs(a: argparse.Namespace) -> list[str]:
    """
    Converts all possible CLI-flags :py:mod:`argparse will check for and their values for this run to a list of strings.

    Args:
        a (): The result of a call to :py:method:`argparse.ArgumentParser.parse_args()`

    Returns:
        A list of all 'stringified' flags and their values

    """
    return [arg2str(name, a) for name in ARGNAMES]


class FileListingArgParse(argparse.ArgumentParser):
    def format_help(self) -> str:
        help_msg = super().format_help()
        files = get_files()
        files.sort()
        files_str = os.linesep + os.linesep.join(files) if files else " none"
        help_msg += os.linesep + "Program files:" + files_str + os.linesep
        return help_msg


parser = FileListingArgParse(
    prog=PROGRAM_NAME,
    description="Scrapes URLs of recipes into text files",
    epilog=f"[NI] = 'Not implemented (yet)'"
)
"""The argument parser used by this program."""

parser.add_argument("-u", "--url", nargs='+', default=[],
                    help="URLs whose recipes should be added to the recipe-file")
parser.add_argument("-f", "--file", nargs='+', default=[],
                    help="Text-files containing URLs (one per line) whose recipes should be added to the recipe-file")
parser.add_argument("-o", "--output", default="",
                    help="Specifies an output file. If empty or not specified recipes will either be written into"
                         " the current working directory or into the default output file (if set). THIS WILL OVERWRITE"
                         " ANY EXISTING FILE WITH THE SAME NAME.")
parser.add_argument("-v", "--verbosity", default="critical", choices=["debug", "info", "warning", "error", "critical"],
                    help="Sets the 'chattiness' of the program (default 'critical')")
parser.add_argument("-con", "--connections", type=int, default=Fetcher.connections,
                    help="Sets the number of simultaneous connections (default: {}).{}".format(
                        Fetcher.connections, "" if Fetcher.is_async else
                        " Since the package 'aiohttp' is not installed the number of simultaneous connections will"
                        " always be 1. Thus this flag and its parameters will not be evaluated."))
parser.add_argument("-ia", "--ignore-added", action="store_true",
                    help="[NI]Writes recipe to file regardless if it has already been added")
parser.add_argument("-c", "--cache", choices=["only", "new", "default"], default="default",
                    help="Controls how the program should handle its cache: With 'only' no new data will be downloaded"
                         ", the recipes will be generated from data that has been downloaded previously. If a recipe"
                         " is not in the cache, it will not be written into the final output. 'new' will make the"
                         " program ignore any saved data and download the requested recipes even if they have already"
                         " been downloaded. Old data will be replaced by the new version, if it is available."
                         " The 'default' will fetch and merge missing data with the data already saved, only inserting"
                         " new data into the cache where there was none previously.")
parser.add_argument("-d", "--debug", action="store_true",
                    help="Activates debug-mode: Changes the directory for application data")
parser.add_argument("-t", "--timeout", type=float, default=Fetcher.timeout,
                    help=f"""Sets the number of seconds the program waits for an individual website to respond, eg. 
                    {'sets the connect-value of aiohttp.ClientTimeout' if Fetcher.is_async else 'sets the'
                    ' timeout-argument of urllib.request.urlopen'} (default: {Fetcher.timeout} seconds)""")
parser.add_argument("-md", "--markdown", action="store_true",
                    help="Generates markdown-output instead of '.txt'")
parser.add_argument("-ua", "--user-agent", default=Fetcher.user_agent,
                    help=f"Sets the user-agent to be used for the requests. "
                         f" (default: '{Fetcher.user_agent}')")

settings = parser.add_mutually_exclusive_group()
settings.add_argument("-erase", "--erase-appdata", action="store_true",
                      help="Erases all data- and cache-files used by this program (see 'Program files' below)")
settings.add_argument("-do", "--default-output-file", default="",
                      help="Sets a file where recipes should be written to if no" +
                           " output-file is explicitly passed via '-o' or '--output'." +
                           " Pass 'RESET' to reset the default output to the current working directory." +
                           " Does not work in debug mode (default-output-file is automatically set by"
                           " 'tests/testfiles/default_output_location.txt').")


def mutex_args_check(a: argparse.Namespace) -> None:
    """
    Verifies that only one of the mutual exclusive flags is set.

    Those flags, namely '--show-appdata', '--erase-appdata' and '--default-output-file', do not influence a normal run
    of the program, but help review and configure the default options and data.
    Args:
        a (): The result of a call to :py:method:`argparse.ArgumentParser.parse_args()`
    """
    if len(sys.argv) > 2:

        flag_name: str = ""
        if a.erase_appdata:
            flag_name = "--erase-appdata"
        elif a.default_output_file:
            if len(sys.argv) > 3:
                flag_name = "--default-output-file"

        if flag_name:
            parser.error(flag_name + " cannot be used with any other flags")


def mutex_args(a: argparse.Namespace) -> None:
<<<<<<< HEAD
    """
    Processes the mutual exclusive flags (see :py:func:`mutex_args_check`)

    Args:
        a (): The result of a call to :py:method:`argparse.ArgumentParser.parse_args()`
    """
    if not (a.show_appdata or a.erase_appdata or a.default_output_file):
=======
    if not (a.erase_appdata or a.default_output_file):
>>>>>>> e407c274
        return
    mutex_args_check(a)
    if a.erase_appdata:
        erase_files()
    elif a.default_output_file:
        if a.default_output_file != "RESET":
            set_default_output(a.default_output_file)
        else:
            set_default_output("RESET")
    sys.exit(os.EX_OK)


def sancheck_args(a: argparse.Namespace, output: File) -> None:
    """
    Responsible for quickly verifying that certain flags contain valid values.

    Args:
        a (): The result of a call to :py:method:`argparse.ArgumentParser.parse_args()`
        output (): The output file the recipes will be written to.
    """
    if not (a.file or a.url):
        parser.error("Nothing to process: No file or url passed")
    if a.connections < 1:
        logger.warning("Number of connections smaller than 1, setting to 1 ")
        a.connections = 1
    elif a.connections > 1 and not Fetcher.is_async:
        logger.warning("Number of connections greater than 1, but package aiohttp not installed.")
    if a.timeout <= 0.0:
        logger.warning("Network timeout equal to or smaller than 0, setting to 0.1")
        a.timeout = 0.1
    ext = output.suffix
    if a.markdown:
        if ext != ".md":
            logger.warning("The application is instructed to output a markdown file, but the filename extension"
                           " indicates otherwise:'%s'", ext)
    else:
        if ext not in ('', '.txt'):
            logger.warning("The application is instructed to output a text file, but the filename extension"
                           " indicates otherwise:'%s'", ext)


def process_params(a: argparse.Namespace) -> Tuple[set[URL], Fetcher]:
    """
    Responsible for  using the CLI-flags to construct a valid :py:class:`recipe2txt.fetcher_abstract.AbstractFetcher`

    Args:
        a (): The result of a call to :py:method:`argparse.ArgumentParser.parse_args()`

    Returns:
        A tuple of:
            A set of all possible urls gathered from the CLI-arguments.
            An :py:class:`recipe2txt.fetcher_abstract.AbstractFetcher`, initialized with the validated parameters
            gathered from :py:mod:`argparse`

    """
    db_file, recipe_file, log_file = file_setup(a.debug, a.output, a.markdown)
    root_log_setup(string2level[a.verbosity], str(log_file))
    if logger.isEnabledFor(logging.DEBUG):
        logger.debug("CLI-ARGS: %s\t%s", os.linesep, (os.linesep + '\t').join(args2strs(a)))
    logger.info("--- Preparing arguments ---")
    sancheck_args(a, recipe_file)
    if recipe_file.stat().st_size > 0:
        logger.warning("The output-file %s already exists. It will be overwritten.", recipe_file)
    else:
        logger.info("Output set to: %s", recipe_file)
    unprocessed: list[str] = read_files(*a.file)
    unprocessed += a.url
    processed: set[URL] = extract_urls(unprocessed)
    if not processed:
        logger.critical("No valid URL passed")
        sys.exit(os.EX_DATAERR)
    counts = Counts()
    counts.strings = len(unprocessed)

    f = Fetcher(output=recipe_file, connections=a.connections,
                counts=counts, database=db_file,
                timeout=a.timeout, markdown=a.markdown,
                cache=Cache(a.cache))

    return processed, f<|MERGE_RESOLUTION|>--- conflicted
+++ resolved
@@ -181,17 +181,13 @@
 
 
 def mutex_args(a: argparse.Namespace) -> None:
-<<<<<<< HEAD
     """
     Processes the mutual exclusive flags (see :py:func:`mutex_args_check`)
 
     Args:
         a (): The result of a call to :py:method:`argparse.ArgumentParser.parse_args()`
     """
-    if not (a.show_appdata or a.erase_appdata or a.default_output_file):
-=======
     if not (a.erase_appdata or a.default_output_file):
->>>>>>> e407c274
         return
     mutex_args_check(a)
     if a.erase_appdata:
