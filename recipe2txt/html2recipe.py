import logging
from enum import IntEnum
from typing import NewType, Final, Optional, NamedTuple, Any
from importlib_metadata import version
from recipe2txt.utils.markdown import *
from os import linesep
import traceback

from recipe2txt.utils.ContextLogger import get_logger, QueueContextManager as QCM
from recipe2txt.utils.misc import URL, Counts, dict2str
import recipe_scrapers
from recipe_scrapers._exceptions import WebsiteNotImplementedError, NoSchemaFoundInWildMode, SchemaOrgException, \
    ElementNotFoundInHtml

logger = get_logger(__name__)

Parsed = NewType('Parsed', recipe_scrapers._abstract.AbstractScraper)
NA: Final[str] = "N/A"
SCRAPER_VERSION: Final[str] = version('recipe_scrapers')


class RecipeStatus(IntEnum):
    NOT_INITIALIZED = -1
    UNREACHABLE = 0
    UNKNOWN = 1
    INCOMPLETE_ESSENTIAL = 2
    INCOMPLETE_ON_DISPLAY = 3
    COMPLETE_ON_DISPLAY = 4
    COMPLETE = 5


class Recipe(NamedTuple):
    ingredients: str = NA
    instructions: str = NA
    title: str = NA
    total_time: str = NA
    yields: str = NA
    host: str = NA
    image: str = NA
    nutrients: str = NA
    url: URL = URL("https://notinitialized.no")
    status: RecipeStatus = RecipeStatus.NOT_INITIALIZED
    scraper_version: str = '-1'


uninit_recipe: Final[Recipe] = Recipe()


def none2na(t: tuple[Any, ...]) -> tuple[Any, ...]:
    if len(t) > len(recipe_attributes):
        raise ValueError("Expected a Recipe-based tuple, but got something longer")
    if None in t:
        tmp = list(t)
        t = tuple([tmp[i] if tmp[i] else getattr(uninit_recipe, recipe_attributes[i]) for i in range(len(tmp))])
    return t


essential: Final[list[str]] = [
    "ingredients",
    "instructions"
]
on_display: Final[list[str]] = essential + [
    "title",
    "total_time",
    "yields",
]
methods: Final[list[str]] = on_display + [
    "host",
    "image",
    "nutrients"
]
recipe_attributes: Final[list[str]] = methods + [
    "url",
    "status",
    "scraper_version"
]


def int2status(t: tuple[Any, ...]) -> tuple[Any, ...]:
    if len(t) != len(recipe_attributes):
        raise ValueError("Wanted length of " + str(len(recipe_attributes)) + ", got " + str(len(t)))
    assert (recipe_attributes[-2] == "status")
    try:
        status = RecipeStatus(int(t[-2]))
    except ValueError:
        status = RecipeStatus.NOT_INITIALIZED
    return t[:-2] + (status, t[-1])


def _get_info(method: str, data: Parsed) -> str:
    log = logger.error if method not in on_display else logger.warning

    method_name = method.replace("_", " ")
    try:
        info = getattr(data, method)()
    except (SchemaOrgException, ElementNotFoundInHtml, TypeError, AttributeError, KeyError):
        log(f"No {method_name} found")
        return NA
    except NotImplementedError:
        log(f"{method_name.capitalize()} not implemented for this website")
        return NA
    except Exception as e:
        log(f"Extraction error: {method_name}")
        if logger.isEnabledFor(logging.DEBUG):
            exception_trace = "\t" + "\t".join(traceback.format_exception(e))
            logger.debug(exception_trace)
        return NA

    if isinstance(info, (int, float)):
        info = None if info == 0 else str(info)

    if info:
        if method == "ingredients":
            if not isinstance(info, str):
                info = linesep.join(info)
        elif method == "nutrients":
            info = dict2str(info)
        elif method == "instructions":
<<<<<<< HEAD
            info = info.replace(linesep * 2, linesep)
=======
            if isinstance(info, str):
                info = info.replace(linesep*2, linesep)
            elif isinstance(info, list):
                info = linesep.join(info)
>>>>>>> 48d837e5
    if not info or info.isspace() or info == "None":
        logger.error(f"{method_name.capitalize()} contains nothing")
        return NA
    return str(info)


between_recipes: Final[str] = linesep * 5
head_sep: Final[str] = linesep * 2


def gen_status(infos: list[str]) -> RecipeStatus:
    if len(infos) > len(methods):
        raise ValueError("This function only analyzes attributes contained in html2recipe.methods."
                         " Expected " + str(len(methods)) + " elements, got " + str(len(infos)))
    for i in range(len(essential)):
        if infos[i] == NA:
            return RecipeStatus.INCOMPLETE_ESSENTIAL
    for i in range(len(essential), len(on_display)):
        if infos[i] == NA:
            return RecipeStatus.INCOMPLETE_ON_DISPLAY
    for i in range(len(on_display), len(methods)):
        if infos[i] == NA:
            return RecipeStatus.COMPLETE_ON_DISPLAY
    return RecipeStatus.COMPLETE


def parsed2recipe(url: URL, parsed: Parsed) -> Recipe:
    with QCM(logger, logger.info, f"Parsing {url}"):
        infos = []
        for method in methods:
            infos.append(_get_info(method, parsed))
    status = gen_status(infos)
    recipe = Recipe(url=url, status=status, scraper_version=SCRAPER_VERSION,
                    ingredients=infos[0], instructions=infos[1],
                    title=infos[2], total_time=infos[3], yields=infos[4],
                    host=infos[5], image=infos[6], nutrients=infos[7])
    return recipe


def _re2md(recipe: Recipe) -> str:
    title = esc(recipe.title)
    url = esc(recipe.url)
    host = italic(esc(recipe.host))
    if host == NA:
        host = None  # type: ignore

    escaped = [esc(item) for item in recipe.ingredients.split(linesep)]
    ingredients = unordered(*escaped)

    escaped = [esc(step) for step in recipe.instructions.split(linesep)]
    instructions = ordered(*escaped)

    md = "".join([
        header(title, 2, True),
        paragraph(),
        recipe.total_time + " min | " + recipe.yields,
        paragraph(),
        ingredients,
        EMPTY_COMMENT,
        instructions,
        paragraph(),
        italic("from:"), " ", link(url, host),
        paragraph()
    ])

    return md


def _re2txt(recipe: Recipe) -> str:
    txt = linesep.join([recipe.title,
                        head_sep,
                        recipe.total_time + " min | " + recipe.yields + linesep,
                        recipe.ingredients,
                        linesep * 2,
                        recipe.instructions.replace(linesep, linesep * 2),
                        linesep,
                        "from: " + recipe.url,
                        between_recipes])
    return txt


def recipe2out(recipe: Recipe, counts: Optional[Counts] = None, md: bool = False) -> Optional[str]:
    if recipe.status < RecipeStatus.INCOMPLETE_ESSENTIAL:
        logger.error("Nothing worthwhile could be extracted. Skipping...")
        return None
    if counts:
        if recipe.status < RecipeStatus.INCOMPLETE_ON_DISPLAY:
            counts.parsed_partially += 1
        else:
            counts.parsed_successfully += 1

    if md:
        return _re2md(recipe)
    else:
        return _re2txt(recipe)


def html2parsed(url: URL, content: str) -> Optional[Parsed]:
    try:
        parsed: Parsed = Parsed(recipe_scrapers.scrape_html(html=content, org_url=url))
    except (WebsiteNotImplementedError,
            NoSchemaFoundInWildMode):
        logger.error(f"Unknown Website. Extraction not supported for {url}")
        return None
    except AttributeError:
        logger.error(f"Error while parsing {url}")
        return None

    return parsed<|MERGE_RESOLUTION|>--- conflicted
+++ resolved
@@ -116,14 +116,10 @@
         elif method == "nutrients":
             info = dict2str(info)
         elif method == "instructions":
-<<<<<<< HEAD
-            info = info.replace(linesep * 2, linesep)
-=======
             if isinstance(info, str):
                 info = info.replace(linesep*2, linesep)
             elif isinstance(info, list):
                 info = linesep.join(info)
->>>>>>> 48d837e5
     if not info or info.isspace() or info == "None":
         logger.error(f"{method_name.capitalize()} contains nothing")
         return NA
