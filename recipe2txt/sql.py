# Copyright (C) 2023 Jan Philipp Berg <git.7ksst@aleeas.com>
#
# This file is part of recipe2txt.
#
# recipe2txt is free software: you can redistribute it and/or modify it under the
# terms of the GNU General Public License as published by the Free Software Foundation,
# either version 3 of the License, or (at your option) any later version.
#
# recipe2txt is distributed in the hope that it will be useful, but WITHOUT ANY
# WARRANTY; without even the implied warranty of MERCHANTABILITY or FITNESS FOR A
# PARTICULAR PURPOSE.
# See the GNU General Public License for more details.
#
# You should have received a copy of the GNU General Public License along with
# recipe2txt. If not, see <https://www.gnu.org/licenses/>.
"""
Module facilitating the interaction of the program with the database (i.e. the cache).

The database is a Sqlite3-database.
Attributes:
    logger (logging.Logger): The logger for the module. Receives the constructed
    logger from
            :py:mod:`recipe2txt.utils.ContextLogger`
    RECIPE_ROW_ATTRIBUTES (list[LiteralString]): Contains the names of all rows in
    the table 'recipes'.
    :py:data:`html2recipe.RECIPE_ATTRIBUTES` represents a subset of this list.
    AccessibleDatabase (NewType): Type representing a database file, that was (at one
    point during program
    execution) a valid and accessible Sqlite3-database
"""

import logging
<<<<<<< HEAD
=======
import os
import re
>>>>>>> 1855a237
import sqlite3
import textwrap
from typing import Any, Final, Tuple

from recipe2txt.utils.conditional_imports import LiteralString
from recipe2txt.utils.ContextLogger import get_logger

from .html2recipe import METHODS, NA, RECIPE_ATTRIBUTES, SCRAPER_VERSION, Recipe
from .html2recipe import RecipeStatus as RS
from .html2recipe import gen_status, int2status, none2na
from .utils.misc import URL, AccessibleDatabase, File, head_str

logger = get_logger(__name__)
"""The logger for the module. Receives the constructed logger from 
:py:mod:`recipe2txt.utils.ContextLogger`"""


_ONLY_ALPHANUM_DOT_UNDERSCORE: Final = re.compile("^[\w_\.]+$")


def _sanitize(value: object) -> str:
    string = str(value)
    matches = _ONLY_ALPHANUM_DOT_UNDERSCORE.findall(string)
    if len(matches) == 0:
        raise ValueError(
            "Strings used as identifiers in SQL-statements for this application"
            " are only allowed to contain alphanumeric characters, dots and underscores"
            f" (offending string : '{string}')"
        )
    if len(matches) > 1:
        raise RuntimeError("This should not be possible")
    return f'"{string}"'


def obj2sql_str(*values: object) -> str:
    """
    Function preventing SQL-injection attacks from arbitrary values.

    Since inserting arbitrary values into SQL-queries can lead to a SQL-injection
    attack, this function disallows anything but alphanumeric characters, dots and
    underscores.

    Additionally, it wraps each string into double-quotes. This prevents SQLite
    from executing any SQL-statement hidden inside the quotes, since the contained
    characters can only be treated as strings and never as part of the statement.

    Args:
        *values (): One or more values

    Returns:
        'STRING' -> '"STRING"'
        'STRING1', 'STRING2', 'STRING3' -> '"STRING1", "STRING2", "STRING3"'
        'String_2' -> '"String_2"'
        'String 2' -> RuntimeError
        '); DROP TABLE recipes' -> RuntimeError

    Raises:
        RuntimeError: If characters other than alphanumeric ASCII-characters and
            underscores are detected in strings.

    """
    sanitized = [_sanitize(value) for value in values]
    return ", ".join(sanitized)


_CREATE_TABLES: Final = textwrap.dedent("""
        CREATE TABLE IF NOT EXISTS recipes(
            recipeID        INTEGER NOT NULL,
            url             TEXT NOT NULL UNIQUE,
            status	        INTEGER NOT NULL,
            last_fetched    TEXT DEFAULT (datetime()),
            scraper_version TEXT,
            host	        TEXT,
            title	        TEXT,
            total_time      TEXT,
            image	        TEXT,
            ingredients     TEXT,
            instructions    TEXT,
            yields	        TEXT,
            nutrients       TEXT,
            PRIMARY KEY(recipeID AUTOINCREMENT)
        ) STRICT;
        CREATE TABLE IF NOT EXISTS files(
            fileID	      INTEGER NOT NULL,
            filepath      TEXT NOT NULL UNIQUE,
            last_changed  TEXT DEFAULT (datetime()),
            PRIMARY KEY(fileID AUTOINCREMENT)
        ) STRICT;
        CREATE TABLE IF NOT EXISTS contents(
            fileID	 INTEGER NOT NULL,
            recipeID INTEGER NOT NULL,
            FOREIGN KEY(fileID) REFERENCES files(fileID) ON UPDATE CASCADE ON DELETE 
            CASCADE,
            FOREIGN KEY(recipeID) REFERENCES recipes(recipeID) ON UPDATE CASCADE ON 
            DELETE CASCADE
            UNIQUE(fileID, recipeID) ON CONFLICT IGNORE
        ) STRICT;
    """)
RECIPE_ROW_ATTRIBUTES: Final[list[LiteralString]] = RECIPE_ATTRIBUTES + [
    "recipeID",
    "last_fetched",
]
"""Contains the names of all rows in the table 'recipes'."""

_INSERT_RECIPE: Final = (
    "INSERT OR IGNORE INTO recipes"
    + " ("
    + obj2sql_str(*RECIPE_ATTRIBUTES)
    + ")"
    + " VALUES ("
    + ("?," * len(RECIPE_ATTRIBUTES))[:-1]
    + ")"
)

_INSERT_OR_REPLACE_RECIPE: Final = (
    "INSERT OR REPLACE INTO recipes"
    + " ("
    + obj2sql_str(*RECIPE_ATTRIBUTES)
    + ")"
    + " VALUES ("
    + ("?," * len(RECIPE_ATTRIBUTES))[:-1]
    + ")"
)

_INSERT_FILE: Final = "INSERT OR IGNORE INTO files ( filepath ) VALUES ( ? )"

_ASSOCIATE_FILE_RECIPE: Final = (
    "INSERT OR IGNORE INTO contents (fileID, recipeID) VALUES ("
    " (SELECT fileID FROM files WHERE filepath = ?),"
    " (SELECT recipeID FROM recipes WHERE url = ?))"
)

_FILEPATHS_JOIN_RECIPES: Final = (
    " ((SELECT * FROM files WHERE filepath = ?) "
    " NATURAL JOIN contents NATURAL JOIN recipes) "
)
_GET_RECIPE: Final = (
    "SELECT "  # nosec B608
    + obj2sql_str(*RECIPE_ATTRIBUTES)
    + " FROM recipes WHERE url = ?"
)
_GET_RECIPES: Final = (
    "SELECT "  # nosec B608
    + obj2sql_str(*RECIPE_ATTRIBUTES)
    + " FROM"
    + _FILEPATHS_JOIN_RECIPES
    + "WHERE status >= "
    + obj2sql_str(RS.INCOMPLETE_ON_DISPLAY)
)
_GET_URLS_STATUS_VERSION: Final = "SELECT url, status, scraper_version FROM recipes"
_GET_CONTENT: Final = "SELECT url FROM" + _FILEPATHS_JOIN_RECIPES

_GET_TITLES_HOSTS: Final = (
    "SELECT title, host FROM"  # nosec B608
    + _FILEPATHS_JOIN_RECIPES
    + " WHERE status >= "
    + obj2sql_str(RS.INCOMPLETE_ON_DISPLAY)
)

_DROP_ALL: Final = (
    "DROP TABLE IF EXISTS recipes; DROP TABLE IF EXISTS files; "
    "DROP TABLE IF EXISTS contents"
)


def fetch_again(status: RS, scraper_version: str) -> bool:
    """
    Decides whether a recipe should be fetched again.

    When a recipe is saved initially it receives a status. Depending on this status
    and depending on the scraper_version
    the program will not just use the cache data, but tries to scrape the recipe a
    second time from the web. This will
    happen always for recipes that were previously unreachable. If the requested
    recipes came from an unknown side or
    were incomplete in some way the recipes will only be fetched again,
    if the scraper_version currently in use is
    higher than the scraper-version from the last time the recipe was fetched.

    Args:
        status: Indicating the current status of the recipe-entry
        scraper_version: the version-number of :py:mod:`recipe_scrapers` stored with
        the recipe-entry. Corresponds to
            the version number of the scraper last used on the entry.

    Returns:
        Whether the recipe should be scraped again.
    """
    if status in (RS.UNREACHABLE, RS.NOT_INITIALIZED):
        return True

    if (
        status
        in (
            RS.INCOMPLETE_ESSENTIAL,
            RS.UNKNOWN,
            RS.INCOMPLETE_ON_DISPLAY,
            RS.COMPLETE_ON_DISPLAY,
        )
        and scraper_version < SCRAPER_VERSION
    ):
        return True

    return False


class Database:
    """
    The interface between the program and the cache (i.e. the Sqlite3-database).

    All interaction between the database and the program (inserting, retrieving etc.)
    runs through this class.
    The connection to the database is maintained for the lifetime of this class. Call
    :py:meth:`Database.close` to
    release the connection, when this class is no longer required.

    The database remembers which recipes are associated with which files (e.g. which
    recipe will be written to which
    file. Although not currently used this will hopefully allow to insert new
    information into old recipe-files without
    overwriting them in the future (Currently old files simply get overwritten).

    The primary key for each :py:class:`html2recipe.Recipe` stored in the database is
    the
    :py:attr:`html2recipe.Recipe.url`.

    Attributes:
        con: The connection to the database
        cur: The cursor used by this class
        filepath: The path to the recipe-file. All recipes touched during the
        lifetime of this class will be associated
            with this file.
    """

    def __init__(self, database: AccessibleDatabase, output_file: File) -> None:
        """
        Initializes an instance of the database.

        There should be one instance per output_file. Creates all the necessary
        tables if not available.

        Args:
            database: The database to be used as cache
            output_file: The path to the file that the recipes will be written to
        """
        self.con = sqlite3.connect(database)
        self.cur = self.con.cursor()
        self.cur.executescript(_CREATE_TABLES)
        self.filepath = str(output_file)
        self.cur.execute(_INSERT_FILE, (self.filepath,))
        self.con.commit()

    def new_recipe(self, recipe: Recipe) -> Recipe:
        """
        Inserts a new recipe into the database

        Will silently skip insertion if the url of this recipe is already in the
        cache. Use
        :py:meth:`Database.insert_recipe`, if the recipe-entry in the cache should be
        updated or
        :py:meth:`Database.replace_recipe`, if recipe should replace the recipe-entry
        in the cache completely.
        """
        self.cur.execute(_INSERT_RECIPE, tuple(recipe))
        self.cur.execute(_ASSOCIATE_FILE_RECIPE, (self.filepath, recipe.url))
        self.con.commit()
        return recipe

    def replace_recipe(self, recipe: Recipe) -> Recipe:
        """Inserts a new recipe into the database or replaces an existing recipe (if
        the urls are the same)."""
        self.cur.execute(_INSERT_OR_REPLACE_RECIPE, tuple(recipe))
        self.cur.execute(_ASSOCIATE_FILE_RECIPE, (self.filepath, recipe.url))
        self.con.commit()
        return recipe

    def get_recipe_row(self, url: URL) -> Tuple[Any, ...] | None:
        """Retrieves the entry that matches url from the recipe-table and returns the
        tuple if there was a match."""
        self.cur.execute(_GET_RECIPE, (url,))
        r = self.cur.fetchone()
        return tuple(r) if r else None

    def get_recipe(self, url: URL) -> Recipe:
        """Retrieves the entry that matches url from the recipe-table and returns a
        :py:class:`html2recipe.Recipe`."""
        if row := self.get_recipe_row(url):
            row = none2na(row)
            row = int2status(row)
        r = Recipe(*row)  # type: ignore[misc]
        return r

    def get_recipes(self) -> list[Recipe]:
        """Retrieves all recipes associated with :py:attr:`Database.filepath`"""
        self.cur.execute(_GET_RECIPES, (self.filepath,))
        recipes = [Recipe(*int2status(none2na(row))) for row in self.cur.fetchall()]
        return recipes

    def get_titles(self) -> list[tuple[str, str]]:
        """Retrieves all titles and host-names from recipes associated with
        :py:attr:`Database.filepath`"""
        rows = self.cur.execute(_GET_TITLES_HOSTS, (self.filepath,))
        return rows.fetchall()

    def urls_to_fetch(self, wanted: set[URL]) -> set[URL]:
        """
        Filters for recipes that need to be scraped from the web.

        If the URL is already in the cache, :py:func:`fetch_again` decides whether
        the recipe should be scraped again.

        Args:
            wanted: URLs of the recipes that are wanted

        Returns:
            URLs of the recipes that should be fetched (again).
        """
        self.cur.execute(_GET_URLS_STATUS_VERSION)
        available = self.cur.fetchall()
        for url, status, version in available:
            if url in wanted and not fetch_again(status, version):
                if status == RS.UNKNOWN:
                    logger.info(
                        "Not refetching %s, scraper-version (%s) since last fetch has"
                        " not changed.",
                        url,
                        version,
                    )
                else:
                    logger.info("Using cached version of %s", url)

                wanted.remove(url)
                self.cur.execute(_ASSOCIATE_FILE_RECIPE, (self.filepath, url))
                if not wanted:
                    break
        self.con.commit()
        return wanted

    def insert_recipe_unreachable(self, url: URL) -> Recipe:
        """Mark the recipe associated with url as 'unreachable' (if url is unknown to
        the cache)."""
        r = Recipe(url=url, status=RS.UNREACHABLE, scraper_version=SCRAPER_VERSION)
        return self.insert_recipe(r)

    def insert_recipe_unknown(self, url: URL) -> Recipe:
        """Mark the recipe associated with url as 'unknown' (if url is unknown to the
        cache)."""
        r = Recipe(url=url, status=RS.UNKNOWN, scraper_version=SCRAPER_VERSION)
        return self.insert_recipe(r)

    def insert_recipe(self, recipe: Recipe, prefer_new: bool = False) -> Recipe:
        """
        Inserts a recipe into the cache.

        If an entry with the same url-attribute already exists in the database,
        the information from recipe and the
        entry are merged. The value of each attribute of the merged recipe/entry is
        selected from either recipe or the
        entry, depending on which instance has the information or if new information
        is preferred over old ones. 'None'-
        or :py:data:`html2recipe.NA`-values are always replaced if possible.

        The intent is to update recipes over time, hopefully reducing NA-values to a
        minimum.

        Args:
            recipe: The recipe to insert
            prefer_new: Whether new values should replace old ones,
            if non-NA-non-None-values are available for recipe
            and entry.

        Returns:
            An updated recipe.
        """
        old_row = self.get_recipe_row(recipe.url)
        new_row = tuple(recipe)
        merged_row = []
        updated = []

        if not old_row:
            self.new_recipe(recipe)
            return recipe

        for old_val, new_val in zip(old_row, new_row):
            if (new_val and new_val != NA) and (
                prefer_new or not (old_val and old_val != NA)
            ):
                merged_row.append(new_val)
                updated.append(True)
            else:
                merged_row.append(old_val)
                updated.append(False)

        merged_row[-1] = SCRAPER_VERSION

        if True in updated:
            if (
                not old_row[-2] <= RS.UNKNOWN
                and new_row[-2] < RS.UNKNOWN  # type: ignore[operator]
            ):
                merged_row[-2] = gen_status(
                    merged_row[: len(METHODS)]  # type: ignore[arg-type]
                )
            else:
                merged_row[-2] = max(old_row[-2], new_row[-2])
            r = Recipe(*merged_row)  # type: ignore[arg-type]
            if logger.isEnabledFor(logging.INFO):
                for attr, old_val, new_val, is_replaced in zip(
                    RECIPE_ATTRIBUTES, old_row, new_row, updated
                ):
                    if is_replaced:
                        logger.info(
                            "%s: %s => %s",
                            attr,
                            head_str(old_val),
                            head_str(new_val),
                        )
            self.replace_recipe(r)
        else:
            r = Recipe(*merged_row)  # type: ignore[arg-type]
        return r

    def get_contents(self) -> list[URL]:
        """Get all URLs associated with this :py:attr:`filepath`."""
        self.cur.execute(_GET_CONTENT, (self.filepath,))
        urls = [URL(url[0]) for url in self.cur.fetchall()]
        return urls

    def set_contents(self, urls: set[URL]) -> None:
        """Associates all URLs in urls with :py:attr:`filepath`."""
        file_url = [(self.filepath, url) for url in urls]
        self.cur.executemany(_ASSOCIATE_FILE_RECIPE, file_url)
        self.con.commit()

    def empty_db(self) -> None:
        """Removes all data from the database-file"""
        self.cur.executescript(_DROP_ALL)
        self.con.commit()

    def close(self) -> None:
        """
        Closes the cursor and the database connection.

        Using this class after a call to this method will result in errors.
        """
        self.cur.close()
        self.con.close()<|MERGE_RESOLUTION|>--- conflicted
+++ resolved
@@ -30,11 +30,7 @@
 """
 
 import logging
-<<<<<<< HEAD
-=======
-import os
 import re
->>>>>>> 1855a237
 import sqlite3
 import textwrap
 from typing import Any, Final, Tuple
