--- conflicted
+++ resolved
@@ -24,17 +24,9 @@
     RECIPE_ROW_ATTRIBUTES (list[LiteralString]): Contains the names of all rows in
     the table 'recipes'.
     :py:data:`html2recipe.RECIPE_ATTRIBUTES` represents a subset of this list.
-    AccessibleDatabase (NewType): Type representing a database file, that was (at one
-    point during program
-    execution) a valid and accessible Sqlite3-database
 """
 
 import logging
-<<<<<<< HEAD
-=======
-import os
-import re
->>>>>>> 1855a237
 import sqlite3
 import textwrap
 from typing import Any, Final, Tuple
@@ -45,59 +37,11 @@
 from .html2recipe import METHODS, NA, RECIPE_ATTRIBUTES, SCRAPER_VERSION, Recipe
 from .html2recipe import RecipeStatus as RS
 from .html2recipe import gen_status, int2status, none2na
-from .utils.misc import URL, AccessibleDatabase, File, head_str
+from .utils.misc import URL, AccessibleDatabase, File, head_str, obj2sql_str
 
 logger = get_logger(__name__)
 """The logger for the module. Receives the constructed logger from 
 :py:mod:`recipe2txt.utils.ContextLogger`"""
-
-
-_ONLY_ALPHANUM_DOT_UNDERSCORE: Final = re.compile("^[\w_\.]+$")
-
-
-def _sanitize(value: object) -> str:
-    string = str(value)
-    matches = _ONLY_ALPHANUM_DOT_UNDERSCORE.findall(string)
-    if len(matches) == 0:
-        raise ValueError(
-            "Strings used as identifiers in SQL-statements for this application"
-            " are only allowed to contain alphanumeric characters, dots and underscores"
-            f" (offending string : '{string}')"
-        )
-    if len(matches) > 1:
-        raise RuntimeError("This should not be possible")
-    return f'"{string}"'
-
-
-def obj2sql_str(*values: object) -> str:
-    """
-    Function preventing SQL-injection attacks from arbitrary values.
-
-    Since inserting arbitrary values into SQL-queries can lead to a SQL-injection
-    attack, this function disallows anything but alphanumeric characters, dots and
-    underscores.
-
-    Additionally, it wraps each string into double-quotes. This prevents SQLite
-    from executing any SQL-statement hidden inside the quotes, since the contained
-    characters can only be treated as strings and never as part of the statement.
-
-    Args:
-        *values (): One or more values
-
-    Returns:
-        'STRING' -> '"STRING"'
-        'STRING1', 'STRING2', 'STRING3' -> '"STRING1", "STRING2", "STRING3"'
-        'String_2' -> '"String_2"'
-        'String 2' -> RuntimeError
-        '); DROP TABLE recipes' -> RuntimeError
-
-    Raises:
-        RuntimeError: If characters other than alphanumeric ASCII-characters and
-            underscores are detected in strings.
-
-    """
-    sanitized = [_sanitize(value) for value in values]
-    return ", ".join(sanitized)
 
 
 _CREATE_TABLES: Final = textwrap.dedent("""
